--- conflicted
+++ resolved
@@ -109,29 +109,18 @@
                             originalPrice: p.price,
                             images: p.images?.map((img: any) => img.imageUrl) || [],
                             description: { ar: p.descriptionAr, en: p.descriptionEn },
-<<<<<<< HEAD
                             brand: { ar: 'عام', en: 'Generic' },
-=======
-                            brand: { ar: p.brandAr || 'عام', en: p.brandEn || 'Generic' },
->>>>>>> b89fa2d4
                             inStock: true,
                             stockCount: p.stockQuantity || 99,
                             rating: 4.5,
                             reviewCount: 0,
                             features: [],
-<<<<<<< HEAD
                             partNumber: '',
                             warranty: { ar: 'سنة', en: '1 year' },
                             specifications: {},
                             compatibility: [],
                             addonInstallation: null
-=======
-                            partNumber: p.partNumber || '',
-                            warranty: { ar: 'سنة', en: '1 year' },
-                            specifications: p.specifications || {},
-                            compatibility: p.compatibility || [],
-                            addonInstallation: p.addonInstallation
->>>>>>> b89fa2d4
+
                           }); 
                         } catch {}
                         setCurrentPage && setCurrentPage('product-details');
