import { useEffect, useRef, useState } from 'react';
import Header from '../components/Header';
import Footer from '../components/Footer';
import type { RouteContext } from '../components/routerTypes';
import { useTranslation } from '../hooks/useTranslation';
import { Card, CardContent, CardHeader, CardTitle } from '../components/ui/card';
import { Button } from '../components/ui/button';
import { Input } from '../components/ui/input';
import { getProjectConversation, getProjectConversationByKeys, listProjectMessages, sendProjectMessage, createProjectConversation } from '@/services/projectChat';
import { getProjectById } from '@/services/projects';
import { useFirstLoadOverlay } from '../hooks/useFirstLoadOverlay';

export default function ProjectChat({ setCurrentPage, ...context }: Partial<RouteContext>) {
  const { locale } = useTranslation();
  const isAr = locale === 'ar';
  const hideFirstOverlay = useFirstLoadOverlay(
    context,
    isAr ? 'جاري تحميل المحادثة' : 'Loading chat',
    isAr ? 'يرجى الانتظار' : 'Please wait'
  );
  // Extract stable user role and id to avoid complex expressions in deps
  const userRole = String((context as any)?.user?.role || '').toLowerCase();
  const userId = String((context as any)?.user?.id || '');

  const [projectId, setProjectId] = useState<string>('');
  const [merchantId, setMerchantId] = useState<string>('');
  const [conversationId, setConversationId] = useState<string>('');
  const [customerId, setCustomerId] = useState<string>('');
  const [customerName, setCustomerName] = useState<string>('');
  const [merchantName, setMerchantName] = useState<string>('');
  const [messages, setMessages] = useState<Array<{ id: string; from: string; text: string; ts: number }>>([]);
  const [text, setText] = useState<string>('');
  const boxRef = useRef<HTMLDivElement | null>(null);
  const firstInitRef = useRef(false);
  const [merchantAvatar, setMerchantAvatar] = useState<string>('');

  useEffect(() => {
    if (firstInitRef.current) return;
    firstInitRef.current = true;
    if (typeof window === 'undefined') return;
    // Extract from localStorage
    let pidLs = '';
    let cidLs = '';
    try { pidLs = localStorage.getItem('project_chat_project_id') || ''; } catch {}
    try { cidLs = localStorage.getItem('project_chat_conversation_id') || ''; } catch {}
    let midLs = '';
    try { midLs = localStorage.getItem('project_chat_merchant_id') || ''; } catch {}
    let midName = '';
    try { midName = localStorage.getItem('project_chat_merchant_name') || ''; } catch {}
    // Optional avatar
    let midAvatar = '';
    try { midAvatar = localStorage.getItem('project_chat_merchant_avatar') || ''; } catch {}
    if (midAvatar) setMerchantAvatar(midAvatar);
    // Extract from URL query params
    let pidUrl = '';
    let cidUrl = '';
    try {
      const url = new URL(window.location.href);
      const qpPid = url.searchParams.get('projectId');
      const qpCid = url.searchParams.get('conversationId');
      if (qpPid) pidUrl = qpPid;
      if (qpCid) cidUrl = qpCid;
    } catch {}
    // Fallback to selected_project_id if dedicated key missing
    if (!pidLs) {
      try {
        const sel = localStorage.getItem('selected_project_id') || '';
        if (sel) pidLs = sel;
      } catch {}
    }
    const pid = pidLs || pidUrl;
    const cid = cidLs || cidUrl;
    setProjectId(pid);
    setMerchantId(midLs);
    if (midName) setMerchantName(midName);
    // Determine merchant id to use now (avoid stale state inside async)
    let midUsed = midLs;
    // debug log removed
    
    // For merchants: use the stored merchant ID from localStorage (the other party)
    // For customers: midUsed should be the merchant they want to chat with
    try {
      if (!midUsed && userRole === 'vendor' && userId) {
        // If merchant and no merchantId stored, we can't determine who to chat with
        // debug log removed
      }
    } catch {}
    
    (async () => {
      try {
        if (cid) {
          // debug log removed
          setConversationId(cid);
          return;
        }
        if (pid) {
          // debug log removed
          
          // First, try to get all conversations for this project that user is part of
          try {
            const response = await fetch(`/api/ProjectChat/project/${pid}/conversations`, {
              method: 'GET',
              credentials: 'include',
              headers: { 'Content-Type': 'application/json' }
            });
            
            if (response.ok) {
              const conversations = await response.json();
              // debug log removed
              
              if (conversations && conversations.length > 0) {
                // Use the first available conversation
                const conv = conversations[0];
                const id = String(conv.id);
                setConversationId(id);
                try { window.localStorage.setItem('project_chat_conversation_id', id); } catch {}
                return;
              }
            }
          } catch (e) {
            // debug log removed
          }
          
          // If no conversation found and we have merchantId, try to create or find one
          if (midUsed) {
            // debug log removed
            try {
              const found = await getProjectConversationByKeys(pid, midUsed);
              if (found.ok && (found.data as any)?.id) {
                const id = String((found.data as any).id);
                setConversationId(id);
                try { window.localStorage.setItem('project_chat_conversation_id', id); } catch {}
                return;
              }
            } catch {}
            
            // Create new conversation only if user is customer (not merchant)
            if (userRole !== 'vendor') {
              try {
                const created = await createProjectConversation(pid, midUsed);
                if (created.ok && (created.data as any)?.id) {
                  const id = String((created.data as any).id);
                  setConversationId(id);
                  try { window.localStorage.setItem('project_chat_conversation_id', id); } catch {}
                  return;
                }
              } catch {}
            }
          }
        }
      } catch {}
      finally { try { hideFirstOverlay(); } catch {} }
    })();
    if (!cid && !(pid && midUsed)) { try { hideFirstOverlay(); } catch {} }
    // Listen to storage changes (e.g., when opened via notification without full reload)
    const onStorage = (e: StorageEvent) => {
      if (!e.key) return;
      if (e.key === 'project_chat_conversation_id' && e.newValue) {
        const v = String(e.newValue).trim();
        if (v) setConversationId(v);
      }
      if (e.key === 'project_chat_project_id' && e.newValue) {
        const v = String(e.newValue).trim();
        if (v) setProjectId(v);
      }
      if (e.key === 'project_chat_merchant_id' && e.newValue) {
        setMerchantId(String(e.newValue));
      }
    };
    window.addEventListener('storage', onStorage);
    return () => { window.removeEventListener('storage', onStorage); };
  }, [hideFirstOverlay, userRole, userId, context]);

  useEffect(() => {
    (async () => {
      try {
        if (!conversationId) return;
        const c = await getProjectConversation(conversationId);
        if (c.ok && c.data) {
          setMerchantId((prev) => String((c.data as any).merchantId || '') || prev);
<<<<<<< HEAD
          setMerchantName((prev) => (String((c.data as any).merchantName || '').trim() || prev));
          setCustomerId((prev) => String((c.data as any).customerId || '') || prev);
          setCustomerName((prev) => (String((c.data as any).customerName || '').trim() || prev));
=======
          // Server getConversation currently returns only IDs; keep existing name if none provided
          setMerchantName((prev) => {
            const name = (c.data as any).merchantName;
            return (typeof name === 'string' && name.trim()) ? String(name) : prev;
          });
          setCustomerId((prev) => String((c.data as any).customerId || '') || prev);
          setCustomerName((prev) => {
            const name = (c.data as any).customerName;
            return (typeof name === 'string' && name.trim()) ? String(name) : prev;
          });
>>>>>>> 7a1b15a3
        }
      } catch {}
    })();
  }, [conversationId]);

  // Fallback: if names are missing, fetch project to infer the other party's name
  useEffect(() => {
    (async () => {
      try {
        if (!projectId) return;
        const needCustomer = (!customerName || !customerId) && (userRole === 'vendor' || userRole === 'merchant');
        const needMerchant = (!merchantName || !merchantId) && !(userRole === 'vendor' || userRole === 'merchant');
        if (!needCustomer && !needMerchant) return;
        const r = await getProjectById(String(projectId));
        if (r.ok && r.data) {
          if (needCustomer) {
            const cid = String((r.data as any).customerId || '');
            const cname = String((r.data as any).customerName || (r.data as any)?.userName || (r.data as any)?.user?.name || '').trim();
            if (cid) setCustomerId(cid);
            if (cname) setCustomerName(cname);
          }
          if (needMerchant) {
            const mid = String((r.data as any).assignedMerchantId || '');
            const mname = String((r.data as any).assignedMerchantName || '').trim();
            if (mid) setMerchantId(mid);
            if (mname) setMerchantName(mname);
          }
        }
      } catch {}
    })();
  }, [projectId, userRole, customerName, customerId, merchantName, merchantId]);

  // Poll messages
  useEffect(() => {
    let timer: any;
    (async () => {
      try {
        if (!conversationId) return;
        const r = await listProjectMessages(conversationId);
        if (r.ok && Array.isArray(r.data)) {
          const arr = (r.data as any[]).map(m => ({ id: m.id || m._id, from: m.from || m.fromUserId, text: m.text, ts: new Date(m.createdAt).getTime() }));
          setMessages(arr);
        }
      } catch {}
    })();
    if (conversationId) {
      timer = setInterval(async () => {
        try {
          const r = await listProjectMessages(conversationId);
          if (r.ok && Array.isArray(r.data)) {
            const arr = (r.data as any[]).map(m => ({ id: m.id || m._id, from: m.from || m.fromUserId, text: m.text, ts: new Date(m.createdAt).getTime() }));
            setMessages(arr);
          }
        } catch {}
      }, 3500);
    }
    return () => { if (timer) clearInterval(timer); };
  }, [conversationId]);

  useEffect(() => {
    const el = boxRef.current;
    if (el) el.scrollTop = el.scrollHeight;
  }, [messages]);

  const send = () => {
    if (!conversationId) {
      alert(isAr ? 'لا توجد محادثة محددة بعد. افتح الشات من الإشعار مرة أخرى أو من تفاصيل المشروع.' : 'No conversation selected yet. Open chat from the notification again or from project details.');
      return;
    }
    if (!text.trim()) return;
    (async () => {
      try {
        const r = await sendProjectMessage(conversationId, text.trim());
        if (r.ok) {
          const l = await listProjectMessages(conversationId);
          if (l.ok && Array.isArray(l.data)) {
            const arr = (l.data as any[]).map(m => ({ id: m.id, from: m.from, text: m.text, ts: new Date(m.createdAt).getTime() }));
            setMessages(arr);
          }
          setText('');
        } else {
          alert(isAr ? 'تعذر إرسال الرسالة.' : 'Failed to send message.');
        }
      } catch {}
    })();
  };

  // Determine current user and role to render labels and bubble alignment correctly
  const role = userRole;
  const myId = userId;
  const isVendor = role === 'vendor' || role === 'merchant';
  // debug log removed

  return (
    <div className="min-h-screen bg-background" dir={isAr ? 'rtl' : 'ltr'}>
      <Header currentPage="project-chat" setCurrentPage={setCurrentPage as any} {...(context as any)} />
      <div className="container mx-auto px-4 py-8">
        <Card className="max-w-3xl mx-auto">
          <CardHeader>
            <CardTitle className="flex items-center justify-between text-base">
              <div className="flex items-center gap-3">
                {!isVendor && (
                  merchantAvatar ? (
                    <img src={merchantAvatar} alt={merchantName || 'Merchant'} className="w-8 h-8 rounded-full object-cover border" />
                  ) : (
                    <div className="w-8 h-8 rounded-full bg-primary/10 flex items-center justify-center text-primary font-semibold">
                      {(merchantName || '').split(' ').map(n=>n[0]).join('').toUpperCase().slice(0,2) || 'M'}
                    </div>
                  )
                )}
                <span>{isVendor ? (isAr ? 'مراسلة العميل' : 'Message Customer') : (isAr ? 'مراسلة التاجر' : 'Message Merchant')}</span>
              </div>
              <div className="text-xs text-muted-foreground">
                {isVendor
                  ? (isAr ? `العميل: ${customerName || (isAr ? 'غير معرّف' : 'Unknown')}` : `Customer: ${customerName || 'Unknown'}`)
                  : (isAr ? `التاجر: ${merchantName || (isAr ? 'غير معرّف' : 'Unknown')}` : `Merchant: ${merchantName || 'Unknown'}`)
                }
              </div>
            </CardTitle>
          </CardHeader>
          <CardContent>
            <div ref={boxRef} className="h-96 overflow-y-auto border rounded-md p-3 bg-muted/20">
              {(!conversationId) ? (
                <div className="text-sm text-muted-foreground text-center mt-8">
                  {isAr ? 'لا توجد محادثة محددة. حاول فتحها من تفاصيل المشروع.' : 'No conversation selected. Open it from project details.'}
                </div>
              ) : messages.length === 0 ? (
                <div className="text-sm text-muted-foreground text-center mt-8">
                  {isAr ? 'ابدأ المحادثة بإرسال رسالة.' : 'Start the conversation by sending a message.'}
                </div>
              ) : (
                <div className="space-y-3">
                  {messages.map((m, i) => {
                    const isMine = m.from === myId;
                    const name = (() => {
                      if (m.from === merchantId) return merchantName || (isAr ? 'التاجر' : 'Merchant');
                      if (m.from === customerId) return customerName || (isAr ? 'العميل' : 'Customer');
                      if (isMine) return isAr ? 'أنا' : 'Me';
                      return isAr ? 'مستخدم' : 'User';
                    })();
                    return (
                      <div key={m.id ?? i} className={`flex ${isMine ? 'justify-end' : 'justify-start'}`}>
                        <div className="max-w-[70%]">
                          <div className={`rounded-2xl px-3 py-2 text-sm shadow-sm ${isMine ? 'bg-blue-600 text-white' : 'bg-white border'} `}>
                            <div className="whitespace-pre-wrap break-words">{m.text}</div>
                            <div className={`text-[10px] opacity-70 mt-1 ${isMine ? 'text-right' : 'text-left'}`}>
                              {name} • {new Date(m.ts).toLocaleString(isAr ? 'ar-EG' : 'en-US')}
                            </div>
                          </div>
                        </div>
                      </div>
                    );
                  })}
                </div>
              )}
            </div>
            <div className="flex gap-2 mt-3">
              <Input
                value={text}
                onChange={(e)=> setText(e.target.value)}
                placeholder={conversationId ? 
                  (isVendor ? 
                    (isAr ? 'اكتب رسالة للعميل...' : 'Type a message to customer...') : 
                    (isAr ? 'اكتب رسالة للتاجر...' : 'Type a message to merchant...')
                  ) : (isAr ? 'لا توجد محادثة محددة' : 'No conversation selected')
                }
                disabled={!conversationId}
                onKeyDown={(e)=> { if (e.key==='Enter') send(); }}
              />
              <Button onClick={send} disabled={!text.trim() || !conversationId}>{isAr ? 'إرسال' : 'Send'}</Button>
            </div>
          </CardContent>
        </Card>
      </div>
      <Footer setCurrentPage={setCurrentPage as any} />
    </div>
  );
}<|MERGE_RESOLUTION|>--- conflicted
+++ resolved
@@ -178,22 +178,10 @@
         const c = await getProjectConversation(conversationId);
         if (c.ok && c.data) {
           setMerchantId((prev) => String((c.data as any).merchantId || '') || prev);
-<<<<<<< HEAD
           setMerchantName((prev) => (String((c.data as any).merchantName || '').trim() || prev));
           setCustomerId((prev) => String((c.data as any).customerId || '') || prev);
           setCustomerName((prev) => (String((c.data as any).customerName || '').trim() || prev));
-=======
-          // Server getConversation currently returns only IDs; keep existing name if none provided
-          setMerchantName((prev) => {
-            const name = (c.data as any).merchantName;
-            return (typeof name === 'string' && name.trim()) ? String(name) : prev;
-          });
-          setCustomerId((prev) => String((c.data as any).customerId || '') || prev);
-          setCustomerName((prev) => {
-            const name = (c.data as any).customerName;
-            return (typeof name === 'string' && name.trim()) ? String(name) : prev;
-          });
->>>>>>> 7a1b15a3
+
         }
       } catch {}
     })();
