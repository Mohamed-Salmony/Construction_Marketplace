--- conflicted
+++ resolved
@@ -277,15 +277,11 @@
       descriptionEn: String(productData?.descriptionEn || ''),
       descriptionAr: String(productData?.descriptionAr || ''),
       categoryId: String(productData?.categoryId || ''),
-<<<<<<< HEAD
       // base/original price
       price: Number((productData?.originalPrice ?? productData?.price) || 0),
       // current/discounted price
       discountPrice: (productData?.price != null && String(productData?.price) !== '') ? Number(productData?.price) : undefined as number | undefined,
-=======
-      price: Number(productData?.price || 0),
-      discountPrice: productData?.originalPrice && Number(productData.originalPrice) > 0 ? Number(productData.originalPrice) : undefined,
->>>>>>> 1a289f41
+
       stockQuantity: Number(productData?.stock || 0),
       allowCustomDimensions: false,
       isAvailableForRent: false,
@@ -347,7 +343,7 @@
     // FIXED: إظهار رسالة التحميل بوضوح
     console.log('FIXED VendorProducts - Starting product edit:', productData.id);
     showLoading?.(locale==='ar' ? 'جاري حفظ التعديلات...' : 'Saving changes...', locale==='ar' ? 'يرجى الانتظار قليلاً' : 'Please wait a moment');
-<<<<<<< HEAD
+<
     const payload = {
       nameEn: String(productData?.nameEn || ''),
       nameAr: String(productData?.nameAr || productData?.name || ''),
@@ -385,76 +381,6 @@
             if ((res as any)?.ok) setUploadDone((d) => d + 1);
           } catch {
             toastError(locale === 'en' ? `Failed to attach image #${i + 1}` : `تعذر ربط الصورة رقم ${i + 1}` , locale === 'ar');
-=======
-    
-    try {
-      // FIXED: إعداد payload محسن مع جميع البيانات اللازمة
-      const payload = {
-        nameEn: String(productData?.nameEn || ''),
-        nameAr: String(productData?.nameAr || productData?.name || ''),
-        descriptionEn: String(productData?.descriptionEn || ''),
-        descriptionAr: String(productData?.descriptionAr || ''),
-        categoryId: String(productData?.categoryId || ''),
-        price: Number(productData?.price || 0),
-        // FIXED: السعر الأصلي فقط إذا كان موجود
-        discountPrice: productData?.originalPrice && Number(productData.originalPrice) > 0 ? Number(productData.originalPrice) : undefined,
-        stockQuantity: Number(productData?.stock || 0),
-        // FIXED: إضافة ميزات جديدة
-        unitType: productData?.unitType || 'quantity',
-        pricePerMeter: productData?.unitType === 'meters' ? Number(productData?.pricePerMeter || productData?.price || 0) : undefined,
-        allowCustomDimensions: Boolean(productData?.allowCustomDimensions),
-        isAvailableForRent: Boolean(productData?.isAvailableForRent),
-        rentPricePerDay: productData?.isAvailableForRent ? Number(productData?.rentPricePerDay || 0) : undefined,
-        attributes: [] as Array<{ nameEn: string; nameAr: string; valueEn: string; valueAr: string }>,
-        // FIXED: إضافة المواصفات والتوافق
-        specifications: productData?.specifications || {},
-        compatibility: productData?.compatibility || [],
-        addonInstallation: productData?.addonInstallation || { enabled: false, feePerUnit: 0 }
-      };
-      
-      console.log('FIXED VendorProducts - Update payload:', payload);
-      const updateResult = await updateProduct(String(productData.id), payload as any);
-      
-      if (!(updateResult as any)?.ok) {
-        const status = (updateResult as any)?.status;
-        const errorMsg = locale === 'en' 
-          ? `Failed to update product${status ? ` (status ${status})` : ''}`
-          : `تعذر حفظ تعديلات المنتج${status ? ` (رمز ${status})` : ''}`;
-        toastError(errorMsg, locale === 'ar');
-        hideLoading?.();
-        return;
-      }
-  
-      // FIXED: معالجة محسنة للصور الجديدة
-      const files: File[] = Array.isArray(productData?._files) ? productData._files : [];
-      if (files.length > 0) {
-        console.log('FIXED VendorProducts - Uploading', files.length, 'new images');
-        setUploading(true); setUploadTotal(files.length); setUploadDone(0);
-        
-        const up = await api.uploadFiles(files, 'images');
-        if (up.ok && up.data && Array.isArray((up.data as any).items)) {
-          const items = (up.data as any).items as Array<{ url: string }>;
-          for (let i = 0; i < items.length; i++) {
-            try {
-              const it = items[i];
-              const res = await addProductImage(String(productData.id), {
-                imageUrl: it.url,
-                isPrimary: false,
-                sortOrder: i,
-              } as any);
-  
-              if ((res as any)?.ok) {
-                setUploadDone((d) => d + 1);
-                console.log('FIXED VendorProducts - Image uploaded:', it.url);
-              } else {
-                console.error('FIXED VendorProducts - Failed to attach image:', res);
-                toastError(locale === 'en' ? `Failed to attach image #${i + 1}` : `تعذر ربط الصورة رقم ${i + 1}` , locale === 'ar');
-              }
-            } catch (error) {
-              console.error('FIXED VendorProducts - Error uploading image:', error);
-              toastError(locale === 'en' ? `Failed to attach image #${i + 1}` : `تعذر ربط الصورة رقم ${i + 1}` , locale === 'ar');
-            }
->>>>>>> 1a289f41
           }
           toastSuccess(locale === 'en' ? 'Images uploaded successfully' : 'تم رفع الصور بنجاح', locale === 'ar');
         } else {
