--- conflicted
+++ resolved
@@ -6,25 +6,8 @@
 import { Card, CardContent, CardHeader, CardTitle } from '../components/ui/card';
 import { Badge } from '../components/ui/badge';
 import { Separator } from '../components/ui/separator';
-<<<<<<< HEAD
-import {
-  Ruler,
-  Package,
-  Layers,
-  Boxes,
-  ClipboardList,
-  Calendar,
-  ArrowRight,
-  Edit3,
-  Info,
-  Check,
-  X,
-  Send,
-  MessageCircle,
-} from 'lucide-react';
-=======
+
 import { Ruler, Package, Layers, Boxes, ClipboardList, Calendar, ArrowRight, Info, Check, X, Send, MessageCircle, Star } from 'lucide-react';
->>>>>>> 7a1b15a3
 import { Input } from '../components/ui/input';
 import { Textarea } from '../components/ui/textarea';
 import { Button } from '../components/ui/button';
@@ -35,16 +18,12 @@
   createBid,
   acceptBid,
   rejectBid,
-<<<<<<< HEAD
-  type BidDto,
-=======
   deleteProject,
   deliverProject,
   acceptDelivery,
   rejectDelivery as rejectProjectDelivery,
   rateMerchant,
   type BidDto
->>>>>>> 7a1b15a3
 } from '@/services/projects';
 import { getProjectCatalog, type ProjectCatalog } from '@/services/options';
 import { createProjectConversation, getProjectConversationByKeys } from '@/services/projectChat';
@@ -52,80 +31,7 @@
 import { useFirstLoadOverlay } from '../hooks/useFirstLoadOverlay';
 import UserAvatar from '@/components/UserAvatar';
 
-<<<<<<< HEAD
-// Keep catalogs in sync with ProjectsBuilder/Projects
-const productTypes = [
-  { id: 'door', ar: 'باب', en: 'Door' },
-  { id: 'window', ar: 'شباك', en: 'Window' },
-  { id: 'railing', ar: 'دربزين', en: 'Railing' },
-];
-
-const materials = [
-  { id: 'aluminum', ar: 'ألمنيوم', en: 'Aluminum' },
-  { id: 'steel', ar: 'صاج', en: 'Steel' },
-  { id: 'laser', ar: 'ليزر', en: 'Laser-cut' },
-  { id: 'glass', ar: 'سكريت', en: 'Glass (Securit)' },
-];
-const accessoriesCatalog = [
-  { id: 'brass_handle', ar: 'أوكرة نحاس', en: 'Brass Handle', price: 20 },
-  { id: 'stainless_handle', ar: 'أوكرة سلستين', en: 'Stainless Handle', price: 15 },
-  { id: 'aluminum_lock', ar: 'كالون الومنيوم', en: 'Aluminum Lock', price: 40 },
-  { id: 'computer_lock', ar: 'قفل كمبيوتر', en: 'Computer Lock', price: 60 },
-  { id: 'window_knob', ar: 'مقبض شباك', en: 'Window Knob', price: 20 },
-];
-
-const mapProjectResponse = (data: any) => {
-  if (!data) return null;
-  const items = Array.isArray(data.items) ? data.items : [];
-  const it0 = items.length ? items[0] : {};
-  const startedAt = data.executionStartedAt ? new Date(data.executionStartedAt) : null;
-  const dueAt = data.executionDueAt ? new Date(data.executionDueAt) : null;
-  const id = data.id ?? data._id;
-  const customerId = data.customerId ?? data?.customer?._id ?? data?.customer?.id;
-  const assignedMerchantId =
-    data.assignedMerchantId ??
-    data?.assignedMerchant?._id ??
-    data?.assignedMerchant?.id ??
-    data?.merchantId;
-  const awardedBidId = data.awardedBidId ?? data?.awardedBid?._id ?? data?.awardedBid?.id;
-  return {
-    ...data,
-    id: id ? String(id) : '',
-    customerId: customerId ? String(customerId) : '',
-    status: data.status ?? '',
-    assignedMerchantId: assignedMerchantId ? String(assignedMerchantId) : undefined,
-    awardedBidId: awardedBidId ? String(awardedBidId) : undefined,
-    executionStartedAt:
-      startedAt && !Number.isNaN(startedAt.getTime()) ? startedAt.toISOString() : null,
-    executionDueAt: dueAt && !Number.isNaN(dueAt.getTime()) ? dueAt.toISOString() : null,
-    ptype: data.ptype ?? data.type ?? it0.ptype ?? it0.type ?? '',
-    type: data.type ?? it0.type ?? data.ptype ?? it0.ptype ?? '',
-    material: data.material ?? it0.material ?? '',
-    width: Number(data.width ?? it0.width ?? 0) || 0,
-    height: Number(data.height ?? it0.height ?? 0) || 0,
-    length: Number(data.length ?? it0.length ?? 0) || 0,
-    quantity: Number(data.quantity ?? it0.quantity ?? 0) || 0,
-    days: Number(data.days ?? it0.days ?? 0) || 0,
-    pricePerMeter: Number(data.pricePerMeter ?? it0.pricePerMeter ?? 0) || 0,
-    total: Number(data.total ?? it0.total ?? 0) || 0,
-    selectedAcc: Array.isArray(data.selectedAcc)
-      ? data.selectedAcc
-      : Array.isArray(it0.selectedAcc)
-      ? it0.selectedAcc
-      : [],
-    accessories: Array.isArray(data.accessories)
-      ? data.accessories
-      : Array.isArray(it0.accessories)
-      ? it0.accessories
-      : [],
-    description: data.description ?? it0.description ?? '',
-  };
-};
-
-interface ProjectDetailsProps extends Partial<RouteContext> {}
-=======
 interface ProjectDetailsProps extends Partial<RouteContext> { }
->>>>>>> 7a1b15a3
 
 export default function ProjectDetails({ setCurrentPage, goBack, ...rest }: ProjectDetailsProps) {
   const { locale } = useTranslation();
@@ -133,11 +39,7 @@
   const hideFirstOverlay = useFirstLoadOverlay(
     rest,
     locale === 'ar' ? 'جاري تحميل تفاصيل المشروع' : 'Loading project details',
-<<<<<<< HEAD
-    locale === 'ar' ? 'يرجى الانتظار' : 'Please wait',
-=======
     locale === 'ar' ? 'يرجى الانتظار' : 'Please wait'
->>>>>>> 7a1b15a3
   );
 
   const [project, setProject] = useState<any | null>(null);
@@ -170,13 +72,8 @@
           id = url.searchParams.get('id');
         } catch { }
         if (!id) {
-<<<<<<< HEAD
-          try {
-            id = localStorage.getItem('selected_project_id');
-          } catch {}
-=======
+
           try { id = localStorage.getItem('selected_project_id'); } catch { }
->>>>>>> 7a1b15a3
         }
         const isValidId = (val: any) => {
           const s = String(val ?? '').trim();
@@ -187,13 +84,8 @@
         };
         if (!isValidId(id)) {
           setLoading(false);
-<<<<<<< HEAD
-          try {
-            setCurrentPage && setCurrentPage('projects');
-          } catch {}
-=======
+
           try { setCurrentPage && setCurrentPage('projects'); } catch { }
->>>>>>> 7a1b15a3
           return;
         }
         try {
@@ -202,15 +94,7 @@
           const ok = (resp as any).ok;
           const data = (resp as any).data as any;
           if (!cancelled && ok && data) {
-<<<<<<< HEAD
-            setProject(mapProjectResponse(data));
-          }
-        } catch {}
-        try {
-          const r = await getProjectCatalog();
-          if (!cancelled && r) setCatalog(r);
-        } catch {}
-=======
+
             const it0 = Array.isArray((data as any).items) && (data as any).items.length ? (data as any).items[0] : {};
             const merged = {
               id: (data as any).id ?? (data as any)._id ?? String((data as any).id || (data as any)._id || ''),
@@ -239,17 +123,13 @@
           if (!cancelled && r) setCatalog(r);
         } catch { }
         // Load bids (merchant proposals) from backend
->>>>>>> 7a1b15a3
         try {
           const pidStr = String(id || localStorage.getItem('selected_project_id') || '');
           if (isValidId(pidStr)) {
             const r = await getProjectBids(pidStr);
             if (!cancelled && r.ok && Array.isArray(r.data)) {
               const mapped = (r.data as any[]).map((b: any) => {
-<<<<<<< HEAD
-=======
-                // Normalize status from server enum names to UI statuses
->>>>>>> 7a1b15a3
+
                 const s = String(b.status || '').toLowerCase();
                 let statusNorm: 'pending' | 'accepted' | 'rejected' = 'pending';
                 if (s === 'accepted') statusNorm = 'accepted';
@@ -261,22 +141,11 @@
               setProposals(mapped as any);
             }
           }
-<<<<<<< HEAD
-        } catch {}
-      } catch {}
-      finally {
-        if (!cancelled) {
-          setLoading(false);
-          try {
-            hideFirstOverlay();
-          } catch {}
-        }
-      }
-=======
+
         } catch { }
       } catch { }
       finally { if (!cancelled) { setLoading(false); try { hideFirstOverlay(); } catch { } } }
->>>>>>> 7a1b15a3
+
     })();
     return () => {
       cancelled = true;
@@ -293,15 +162,9 @@
         return;
       }
       const vendorId = userId;
-<<<<<<< HEAD
-      const mine = proposals.find(
-        (b: any) =>
-          String(b.projectId) === String(project.id) &&
-          (!!vendorId ? String(b.merchantId || '') === vendorId : false),
-      );
-=======
+
       const mine = proposals.find((b: any) => String(b.projectId) === String(project.id) && (!!vendorId ? String(b.merchantId || '') === vendorId : false));
->>>>>>> 7a1b15a3
+
       setHasSubmitted(!!mine);
       setMyProposal(mine || null);
       if (mine && !editingProposalId) setEditingProposalId(String(mine.id));
@@ -313,52 +176,7 @@
 
   // Dynamic labels from ProjectCatalog
   const typeLabel = useMemo(() => {
-<<<<<<< HEAD
-    const fromCatalog =
-      productTypes.find((pt) => pt.id === (project?.ptype || project?.type))?.[locale === 'ar' ? 'ar' : 'en'] || '';
-    if (fromCatalog) return fromCatalog;
-    return project?.categoryName || '';
-  }, [project, locale]);
-
-  const materialLabel = useMemo(() => {
-    const fromCatalog =
-      materials.find((m) => m.id === project?.material)?.[locale === 'ar' ? 'ar' : 'en'] || '';
-    if (fromCatalog) return fromCatalog;
-    return project?.material || '';
-  }, [project, locale]);
-
-  const accessoriesNames = useMemo(() => {
-    if (!project) return [] as string[];
-    if (Array.isArray(project.selectedAcc) && catalog?.products?.length) {
-      const pid = String(project.ptype || project.type || '');
-      const prod = catalog.products.find((p) => p.id === pid);
-      const accessories = prod?.accessories || [];
-      return (project.selectedAcc as string[])
-        .map((id) => {
-          const acc = accessories.find((a) => a.id === id);
-          return acc ? (locale === 'ar' ? acc.ar || acc.id : acc.en || acc.id) : null;
-        })
-        .filter(Boolean) as string[];
-    }
-    if (Array.isArray(project.accessories))
-      return project.accessories.map((a: any) => (locale === 'ar' ? a.ar : a.en));
-    if (Array.isArray(project.selectedAcc))
-      return project.selectedAcc
-        .map((id: string) => {
-          const acc = accessoriesCatalog.find((a) => a.id === id);
-          return acc ? (locale === 'ar' ? acc.ar : acc.en) : null;
-        })
-        .filter(Boolean) as string[];
-    return [] as string[];
-  }, [project, locale, catalog]);
-
-  const area = useMemo(
-    () => (project ? (Number(project.width) || 0) * (Number(project.height) || 0) : 0),
-    [project],
-  );
-  const pricePerMeter = useMemo(() => (project ? Number(project.pricePerMeter) || 0 : 0), [project]);
-  const quantity = useMemo(() => (project ? Number(project.quantity) || 0 : 0), [project]);
-=======
+
     const pid = String(project?.ptype || project?.type || '');
     if (!pid) return project?.categoryName || '';
     const prod = catalog?.products?.find(p => p.id === pid);
@@ -406,21 +224,12 @@
   const area = useMemo(() => (project ? (Number(project.width) || 0) * (Number(project.height) || 0) : 0), [project]);
   const pricePerMeter = useMemo(() => (project ? (Number(project.pricePerMeter) || 0) : 0), [project]);
   const quantity = useMemo(() => (project ? (Number(project.quantity) || 0) : 0), [project]);
->>>>>>> 7a1b15a3
   const subtotal = useMemo(() => Math.max(0, area * pricePerMeter), [area, pricePerMeter]);
 
   // Accessories cost (dynamic from DB)
   const accessoriesCost = useMemo(() => {
     if (!project) return 0;
-<<<<<<< HEAD
-    if (Array.isArray(project.accessories))
-      return project.accessories.reduce((s: number, a: any) => s + (Number(a.price) || 0), 0);
-    if (Array.isArray(project.selectedAcc))
-      return project.selectedAcc.reduce((s: number, id: string) => {
-        const acc = accessoriesCatalog.find((a) => a.id === id);
-        return s + (acc?.price || 0);
-      }, 0);
-=======
+
     // If backend already includes priced accessories on the project
     if (Array.isArray(project.accessories)) return project.accessories.reduce((s: number, a: any) => s + (Number(a.price) || 0), 0);
     // Otherwise resolve from catalog using selectedAcc
@@ -433,7 +242,6 @@
         return s + (Number(acc?.price) || 0);
       }, 0);
     }
->>>>>>> 7a1b15a3
     return 0;
   }, [project, catalog]);
 
@@ -442,14 +250,6 @@
     return Math.max(0, Math.round((subtotal + accessoriesCost) * qty));
   }, [subtotal, accessoriesCost, quantity]);
 
-<<<<<<< HEAD
-  const itemsArray = useMemo(() => (Array.isArray(project?.items) ? project!.items : []), [project]);
-  const itemsCount = useMemo(() => itemsArray.length, [itemsArray]);
-  const addItemsTotal = useMemo(
-    () => itemsArray.reduce((s: number, it: any) => s + (Number(it?.total) || 0), 0),
-    [itemsArray],
-  );
-=======
   // Additional items helpers - filter out duplicate items that match main item exactly
   const itemsArray = useMemo(() => {
     if (!Array.isArray(project?.items)) return [];
@@ -576,7 +376,6 @@
       setRemaining('');
     }
   }, [project?.startedAt, project?.expectedEndAt, project, locale]);
->>>>>>> 7a1b15a3
 
   const baseTotal: number = useMemo(() => {
     const p: any = project;
@@ -611,16 +410,11 @@
         selectedAcc: Array.isArray(project.selectedAcc)
           ? project.selectedAcc
           : Array.isArray(project.accessories)
-<<<<<<< HEAD
-          ? project.accessories.map((a: any) => a?.id).filter(Boolean)
-          : [],
-        description: project.description || '',
-=======
+
             ? project.accessories.map((a: any) => a?.id).filter(Boolean)
             : [],
         description: project.description || '',
         length: Number(project.length) || 0,
->>>>>>> 7a1b15a3
       };
       localStorage.setItem('edit_project_draft', JSON.stringify(draft));
 
@@ -656,51 +450,7 @@
     setCurrentPage && setCurrentPage('projects');
   };
 
-<<<<<<< HEAD
-  const openChatWithMerchant = async (merchantId: string, merchantName?: string) => {
-    try {
-      if (!project || !merchantId) return;
-      const pid = String(project.id);
-
-      const currentUserId = userId;
-      const isCurrentUserMerchant = String(currentUserId) === String(merchantId);
-
-      try {
-        localStorage.setItem('project_chat_project_id', pid);
-      } catch {}
-
-      if (isCurrentUserMerchant) {
-        try {
-          localStorage.setItem('project_chat_merchant_id', String(merchantId));
-        } catch {}
-        try {
-          localStorage.setItem('project_chat_merchant_name', merchantName || '');
-        } catch {}
-      } else {
-        try {
-          localStorage.setItem('project_chat_merchant_id', String(merchantId));
-        } catch {}
-        if (merchantName) {
-          try {
-            localStorage.setItem('project_chat_merchant_name', String(merchantName));
-          } catch {}
-        }
-      }
-
-      try {
-        const found = await getProjectConversationByKeys(pid, merchantId);
-        if ((found as any)?.ok && (found as any).data?.id) {
-          const cid = String((found as any).data.id);
-          try {
-            localStorage.setItem('project_chat_conversation_id', cid);
-          } catch {}
-          setCurrentPage && setCurrentPage('project-chat');
-          return;
-        }
-      } catch {}
-
-      if (!isCurrentUserMerchant) {
-=======
+
   // Open or create a chat for this project (works for both customer and merchant)
   const openChatWithMerchant = async (merchantId: string, merchantName?: string, merchantAvatar?: string) => {
     try {
@@ -748,28 +498,19 @@
 
       // Create new conversation (only if current user is customer)
       if (!isCurrentUserMerchant && pid && merchantId) {
->>>>>>> 7a1b15a3
         try {
           const created = await createProjectConversation(pid, merchantId);
           if ((created as any)?.ok && (created as any).data?.id) {
             const cid = String((created as any).data.id);
-<<<<<<< HEAD
-            try {
-              localStorage.setItem('project_chat_conversation_id', cid);
-            } catch {}
-=======
+
             try { localStorage.setItem('project_chat_conversation_id', cid); } catch { }
->>>>>>> 7a1b15a3
             setCurrentPage && setCurrentPage('project-chat');
             return;
           }
         } catch { }
       }
 
-<<<<<<< HEAD
-=======
-      // Fallback: navigate to chat page without cid; page will try resolve by keys
->>>>>>> 7a1b15a3
+
       setCurrentPage && setCurrentPage('project-chat');
     } catch { }
   };
@@ -820,20 +561,7 @@
               </div>
               <p className="text-lg font-medium">
                 {locale === 'ar'
-<<<<<<< HEAD
-                  ? isLoggedIn
-                    ? 'غير مصرح لك بعرض هذا المشروع.'
-                    : 'الرجاء تسجيل الدخول لعرض المشاريع.'
-                  : isLoggedIn
-                  ? 'You are not authorized to view this project.'
-                  : 'Please sign in to view projects.'}
-              </p>
-              {!isVendor && (
-                <p className="text-sm text-muted-foreground">
-                  {locale === 'ar'
-                    ? 'هذه الصفحة تعرض فقط مشاريع المالك.'
-                    : 'This page only shows projects owned by the current user.'}
-=======
+
                   ? (isLoggedIn ? 'غير مصرح لك بعرض هذا المشروع.' : 'الرجاء تسجيل الدخول لعرض المشاريع.')
                   : (isLoggedIn ? 'You are not authorized to view this project.' : 'Please sign in to view projects.')
                 }
@@ -841,7 +569,6 @@
               {!isVendor && (
                 <p className="text-sm text-muted-foreground">
                   {locale === 'ar' ? 'هذه الصفحة تعرض فقط مشاريع المالك.' : 'This page only shows projects owned by the current user.'}
->>>>>>> 7a1b15a3
                 </p>
               )}
               <div className="pt-1">
@@ -855,21 +582,13 @@
 
         {!loading && project && (
           <div className="grid grid-cols-1 lg:grid-cols-3 gap-6">
-<<<<<<< HEAD
-=======
-            {/* Main details */}
->>>>>>> 7a1b15a3
-            <Card className="lg:col-span-2 overflow-hidden shadow-sm">
+       <Card className="lg:col-span-2 overflow-hidden shadow-sm">
               <div className="p-6 bg-gradient-to-r from-primary/10 via-primary/5 to-transparent">
                 <div className="flex items-center justify-between">
                   <div className="flex items-center gap-3">
                     <Package className="w-6 h-6 text-primary" />
                     <div>
-<<<<<<< HEAD
-                      <h1 className="text-2л font-bold">
-                        {locale === 'ar' ? 'تفاصيل المشروع' : 'Project Details'}
-                      </h1>
-=======
+
                       <h1 className="text-2xl font-bold">
                         {locale === 'ar' ? ' تفاصيل المشروع'  : 'Project Details'}
 
@@ -884,7 +603,7 @@
                         )}
                       </h1>
 
->>>>>>> 7a1b15a3
+ 
                       {(project?.customerName || project?.userName || project?.user?.name) && (
                         <p className="text-sm text-muted-foreground mt-1">
                           {locale === 'ar' ? 'صاحب المشروع: ' : 'Project Owner: '}
@@ -896,11 +615,7 @@
                     </div>
                   </div>
                   <div className="flex items-center gap-2">
-<<<<<<< HEAD
-                    <Badge variant="secondary" className="text-sm">
-                      {typeLabel}
-                    </Badge>
-=======
+
                     {!!project?.status && (
                       <Badge variant="outline" className="text-xs">
                         {locale === 'ar'
@@ -925,7 +640,7 @@
                         {locale === 'ar' ? `${acceptedDays} أيام تنفيذ` : `${acceptedDays} days execution`}
                       </Badge>
                     )}
->>>>>>> 7a1b15a3
+ 
                     {itemsCount > 0 && (
                       <Badge variant="outline" className="text-xs">
                         {locale === 'ar' ? `${itemsCount + 1} عناصر` : `${itemsCount + 1} items`}
@@ -934,34 +649,7 @@
                   </div>
                 </div>
 
-<<<<<<< HEAD
-                <div className="flex flex-wrap gap-2 mt-4">
-                  {typeLabel && (
-                    <Badge variant="outline" className="rounded-full text-xs">
-                      {typeLabel}
-                    </Badge>
-                  )}
-                  {materialLabel && (
-                    <Badge variant="outline" className="rounded-full text-xs">
-                      {materialLabel}
-                    </Badge>
-                  )}
-                  <Badge variant="outline" className="rounded-full text-xs">
-                    {formatDims(Number(project?.width || 0), Number(project?.height || 0), Number((project as any)?.length || 0))}
-                  </Badge>
-                  <Badge variant="outline" className="rounded-full text-xs">
-                    {locale === 'ar'
-                      ? `الكمية: ${project?.quantity ?? 0}`
-                      : `Quantity: ${project?.quantity ?? 0}`}
-                  </Badge>
-                  {Number(project?.pricePerMeter) > 0 ? (
-                    <Badge variant="outline" className="rounded-full text-xs">
-                      {locale === 'ar'
-                        ? `سعر المتر: ${project.pricePerMeter}`
-                        : `Price per m²: ${project.pricePerMeter}`}
-                    </Badge>
-                  ) : typeof project?.budgetMin !== 'undefined' || typeof project?.budgetMax !== 'undefined' ? (
-=======
+
                 {/* Quick summary chips */}
                 <div className="flex flex-wrap gap-2 mt-4">
                   {/* Material */}
@@ -982,21 +670,13 @@
                       {locale === 'ar' ? `سعر المتر: ${project.pricePerMeter}` : `Price per m²: ${project.pricePerMeter}`}
                     </Badge>
                   ) : (typeof project?.budgetMin !== 'undefined' || typeof project?.budgetMax !== 'undefined') ? (
->>>>>>> 7a1b15a3
                     <Badge variant="outline" className="rounded-full text-xs">
                       {locale === 'ar'
                         ? `الميزانية: ${project?.budgetMin ?? '-'} - ${project?.budgetMax ?? '-'}`
                         : `Budget: ${project?.budgetMin ?? '-'} - ${project?.budgetMax ?? '-'}`}
                     </Badge>
                   ) : null}
-<<<<<<< HEAD
-                  {Number(project?.days) > 0 && (
-                    <Badge variant="outline" className="rounded-full text-xs">
-                      {locale === 'ar' ? `الأيام: ${project.days}` : `Days: ${project.days}`}
-                    </Badge>
-                  )}
-=======
->>>>>>> 7a1b15a3
+
                 </div>
               </div>
 
@@ -1005,11 +685,7 @@
                   {/* Product Name */}
                   <div className="rounded-lg border p-4 bg-background shadow-sm">
                     <div className="text-xs uppercase tracking-wider text-muted-foreground flex items-center gap-2">
-<<<<<<< HEAD
-                      <Layers className="w-4 h-4" /> {locale === 'ar' ? 'الخامة' : 'Material'}
-=======
-                      <Package className="w-4 h-4" /> {locale === 'ar' ? 'اسم المنتج' : 'Product'}
->>>>>>> 7a1b15a3
+
                     </div>
                     <div className="mt-1 font-medium">{productName || '-'}</div>
                   </div>
@@ -1017,21 +693,7 @@
                   {/* Product Type */}
                   <div className="rounded-lg border p-4 bg-background shadow-sm">
                     <div className="text-xs uppercase tracking-wider text-muted-foreground flex items-center gap-2">
-<<<<<<< HEAD
-                      <Ruler className="w-4 h-4" /> {locale === 'ar' ? 'الأبعاد (متر)' : 'Dimensions (m)'}
-                    </div>
-                    <div className="mt-1 font-medium">
-                      {(() => {
-                        const W = Number(project?.width || 0);
-                        const H = Number(project?.height || 0);
-                        const L = Number((project as any)?.length || 0);
-                        if (W > 0 && H > 0) return (<>{W} × {H}<span className="text-muted-foreground text-xs ms-1">m</span></>);
-                        if (W > 0 && L > 0) return (<>{W} × {L}<span className="text-muted-foreground text-xs ms-1">m</span></>);
-                        if (H > 0 && L > 0) return (<>{H} × {L}<span className="text-muted-foreground text-xs ms-1">m</span></>);
-                        const single = W || H || L || 0;
-                        return (<>{single}<span className="text-muted-foreground text-xs ms-1">m</span></>);
-                      })()}
-=======
+
                       <Boxes className="w-4 h-4" /> {locale === 'ar' ? 'نوع المنتج' : 'Product Type'}
                     </div>
                     <div className="mt-1 font-medium">{typeLabel || '-'}</div>
@@ -1040,35 +702,25 @@
                   <div className="rounded-lg border p-4 bg-background shadow-sm">
                     <div className="text-xs uppercase tracking-wider text-muted-foreground flex items-center gap-2">
                       <Layers className="w-4 h-4" /> {locale === 'ar' ? 'الخامة' : 'Material'}
->>>>>>> 7a1b15a3
                     </div>
                     <div className="mt-1 font-medium">{materialLabel || '-'}</div>
                   </div>
                   <div className="rounded-lg border p-4 bg-background shadow-sm">
                     <div className="text-xs uppercase tracking-wider text-muted-foreground flex items-center gap-2">
-<<<<<<< HEAD
-                      <Boxes className="w-4 h-4" /> {locale === 'ar' ? 'الكمية' : 'Quantity'}
-=======
+
                       <Ruler className="w-4 h-4" /> {locale === 'ar' ? 'الأبعاد (متر)' : 'Dimensions (m)'}
                     </div>
                     <div className="mt-1 font-medium">
                       {formatDims(project?.width, project?.height, project?.length)}
->>>>>>> 7a1b15a3
                     </div>
                   </div>
                   <div className="rounded-lg border p-4 bg-background shadow-sm">
                     <div className="text-xs uppercase tracking-wider text-muted-foreground flex items-center gap-2">
-<<<<<<< HEAD
-                      <ClipboardList className="w-4 h-4" /> {locale === 'ar' ? 'سعر المتر المربع' : 'Price per m²'}
-                    </div>
-                    <div className="mt-1 font-medium">
-                      {project.pricePerMeter || 0} {currency}
-                    </div>
-=======
+
                       <Boxes className="w-4 h-4" /> {locale === 'ar' ? 'الكمية' : 'Quantity'}
                     </div>
                     <div className="mt-1 font-medium">{project.quantity || 0}</div>
->>>>>>> 7a1b15a3
+
                   </div>
                   {!isOtherMain && (
                     <div className="rounded-lg border p-4 bg-background shadow-sm">
@@ -1093,13 +745,8 @@
                       ))}
                     </div>
                   ) : (
-<<<<<<< HEAD
-                    <div className="text-sm text-muted-foreground">
-                      {locale === 'ar' ? 'بدون' : 'None'}
-                    </div>
-=======
+
                     <div className="text-sm text-muted-foreground">{locale === 'ar' ? 'بدون' : 'None'}</div>
->>>>>>> 7a1b15a3
                   )}
                 </div>
 
@@ -1110,14 +757,7 @@
                       {project.description}
                     </div>
                   ) : (
-<<<<<<< HEAD
-                    <div className="text-sm text-muted-foreground">
-                      {locale === 'ar' ? 'لا يوجد وصف مضاف.' : 'No description provided.'}
-                    </div>
-                  )}
-                </div>
-
-=======
+
                     <div className="text-sm text-muted-foreground">{locale === 'ar' ? 'لا يوجد وصف مضاف.' : 'No description provided.'}</div>
                   )}
                 </div>
@@ -1162,7 +802,6 @@
                 )}
 
                 {/* Additional Items (from builder) */}
->>>>>>> 7a1b15a3
                 {itemsCount > 0 && (
                   <div className="space-y-4">
                     <div className="text-sm text-muted-foreground">
@@ -1170,14 +809,7 @@
                     </div>
                     <div className="space-y-4">
                       {itemsArray.map((it: any, idx: number) => {
-<<<<<<< HEAD
-                        const itTypeLabel =
-                          productTypes.find((pt) => pt.id === (it?.ptype || it?.type))?.[
-                            locale === 'ar' ? 'ar' : 'en'
-                          ] || '';
-                        const itMaterialLabel =
-                          materials.find((m) => m.id === it?.material)?.[locale === 'ar' ? 'ar' : 'en'] || '';
-=======
+
                         // Dynamic labels for each additional item
                         const itPid = String(it?.ptype || it?.type || '');
                         const itProd = catalog?.products?.find(p => p.id === itPid);
@@ -1187,7 +819,7 @@
                           || itProd?.subtypes?.flatMap(s => s.materials || []).find(m => m.id === itMatId);
                         const itMaterialLabel = itMat ? (locale === 'ar' ? (itMat.ar || itMat.id) : (itMat.en || itMat.id)) : '';
                         const isOtherItem = String(itPid).trim().toLowerCase() === 'other';
->>>>>>> 7a1b15a3
+
                         const itAccessoriesNames: string[] = (() => {
                           if (Array.isArray(it?.selectedAcc) && catalog?.products?.length) {
                             const pid = String(it?.ptype || it?.type || '');
@@ -1195,21 +827,9 @@
                             const accs = prod?.accessories || [];
                             return (it.selectedAcc as string[])
                               .map((id: string) => {
-<<<<<<< HEAD
-                                const acc = accs.find((a) => a.id === id);
-                                return acc ? (locale === 'ar' ? acc.ar || acc.id : acc.en || acc.id) : null;
-                              })
-                              .filter(Boolean) as string[];
-                          }
-                          if (Array.isArray(it?.selectedAcc)) {
-                            return it.selectedAcc
-                              .map((id: string) => {
-                                const acc = accessoriesCatalog.find((a) => a.id === id);
-                                return acc ? (locale === 'ar' ? acc.ar : acc.en) : null;
-=======
+
                                 const acc = accs.find(a => a.id === id);
                                 return acc ? (locale === 'ar' ? (acc.ar || acc.id) : (acc.en || acc.id)) : null;
->>>>>>> 7a1b15a3
                               })
                               .filter(Boolean) as string[];
                           }
@@ -1218,13 +838,8 @@
                         return (
                           <div key={it?.id || `item-${idx}`} className="rounded-lg border p-4 bg-background shadow-sm">
                             <div className="flex items-center justify-between">
-<<<<<<< HEAD
-                              <div className="font-semibold">
-                                {locale === 'ar' ? `عنصر #${idx + 2}` : `Item #${idx + 2}`}
-                              </div>
-=======
+
                               <div className="font-semibold">{locale === 'ar' ? `عنصر #${idx + 2}` : `Item #${idx + 2}`}</div>
->>>>>>> 7a1b15a3
                               {itTypeLabel && <Badge variant="outline">{itTypeLabel}</Badge>}
                             </div>
                             <div className="grid grid-cols-1 md:grid-cols-2 gap-4 mt-3">
@@ -1239,20 +854,8 @@
                                   <Ruler className="w-4 h-4" /> {locale === 'ar' ? 'الأبعاد (متر)' : 'Dimensions (m)'}
                                 </div>
                                 <div className="mt-1 font-medium">
-<<<<<<< HEAD
-                                  {(() => {
-                                    const W = Number(it?.width || 0);
-                                    const H = Number(it?.height || 0);
-                                    const L = Number((it as any)?.length || 0);
-                                    if (W > 0 && H > 0) return (<>{W} × {H}<span className="text-muted-foreground text-xs ms-1">m</span></>);
-                                    if (W > 0 && L > 0) return (<>{W} × {L}<span className="text-muted-foreground text-xs ms-1">m</span></>);
-                                    if (H > 0 && L > 0) return (<>{H} × {L}<span className="text-muted-foreground text-xs ms-1">m</span></>);
-                                    const single = W || H || L || 0;
-                                    return (<>{single}<span className="text-muted-foreground text-xs ms-1">m</span></>);
-                                  })()}
-=======
+
                                   {formatDims(it?.width, it?.height, it?.length)}
->>>>>>> 7a1b15a3
                                 </div>
                               </div>
                               <div>
@@ -1267,16 +870,7 @@
                                 </div>
                                 <div className="mt-1 font-medium">{Number(it?.days) > 0 ? it.days : '-'}</div>
                               </div>
-<<<<<<< HEAD
-                              <div>
-                                <div className="text-xs uppercase tracking-wider text-muted-foreground flex items-center gap-2">
-                                  <ClipboardList className="w-4 h-4" /> {locale === 'ar' ? 'سعر المتر المربع' : 'Price per m²'}
-                                </div>
-                                <div className="mt-1 font-medium">
-                                  {it?.pricePerMeter || 0} {currency}
-                                </div>
-                              </div>
-=======
+
                               {!isOtherItem && Number(it?.pricePerMeter) > 0 && (
                                 <div>
                                   <div className="text-xs uppercase tracking-wider text-muted-foreground flex items-center gap-2">
@@ -1285,16 +879,11 @@
                                   <div className="mt-1 font-medium">{it?.pricePerMeter || 0} {currency}</div>
                                 </div>
                               )}
->>>>>>> 7a1b15a3
                             </div>
                             <div className="mt-3">
-<<<<<<< HEAD
-                              <div className="text-sm text-muted-foreground">
-                                {locale === 'ar' ? 'الملحقات' : 'Accessories'}
-                              </div>
-=======
+
                               <div className="text-sm text-muted-foreground">{locale === 'ar' ? 'الملحقات' : 'Accessories'}</div>
->>>>>>> 7a1b15a3
+ 
                               {itAccessoriesNames.length > 0 ? (
                                 <div className="flex flex-wrap gap-2 mt-1">
                                   {itAccessoriesNames.map((name: string, i: number) => (
@@ -1308,42 +897,18 @@
                                   ))}
                                 </div>
                               ) : (
-<<<<<<< HEAD
-                                <div className="text-sm text-muted-foreground">
-                                  {locale === 'ar' ? 'بدون' : 'None'}
-                                </div>
-=======
+
                                 <div className="text-sm text-muted-foreground">{locale === 'ar' ? 'بدون' : 'None'}</div>
->>>>>>> 7a1b15a3
                               )}
                             </div>
                             {it?.description && (
                               <div className="mt-3">
-<<<<<<< HEAD
-                                <div className="text-sm text-muted-foreground">
-                                  {locale === 'ar' ? 'الوصف' : 'Description'}
-                                </div>
-                                <div className="text-sm leading-relaxed whitespace-pre-wrap bg-muted/30 border rounded-md p-3">
-                                  {it.description}
-                                </div>
-                              </div>
-                            )}
-                            <div className="mt-3 flex items-center justify-end">
-                              <div className="text-sm">
-                                <span className="text-muted-foreground me-2">
-                                  {locale === 'ar' ? 'إجمالي هذا العنصر:' : 'Item total:'}
-                                </span>
-                                <span className="font-semibold">
-                                  {currency} {(it?.total || 0).toLocaleString(locale === 'ar' ? 'ar-EG' : 'en-US')}
-                                </span>
-                              </div>
-                            </div>
-=======
+
                                 <div className="text-sm text-muted-foreground">{locale === 'ar' ? 'الوصف' : 'Description'}</div>
                                 <div className="text-sm leading-relaxed whitespace-pre-wrap bg-muted/30 border rounded-md p-3">{it.description}</div>
                               </div>
                             )}
->>>>>>> 7a1b15a3
+ 
                           </div>
                         );
                       })}
@@ -1351,19 +916,7 @@
                   </div>
                 )}
 
-<<<<<<< HEAD
-                <div className="grid grid-cols-1 md:grid-cols-2 gap-4 text-xs text-muted-foreground">
-                  {project.createdAt && (
-                    <div className="flex items-center gap-2">
-                      <Calendar className="w-3 h-3" /> {locale === 'ar' ? 'تم الإنشاء' : 'Created'}:{' '}
-                      {new Date(project.createdAt).toLocaleString(locale === 'ar' ? 'ar-EG' : 'en-US')}
-                    </div>
-                  )}
-                  {project.updatedAt && (
-                    <div className="flex items_CENTER gap-2">
-                      <Calendar className="w-3 h-3" /> {locale === 'ar' ? 'آخر تحديث' : 'Updated'}:{' '}
-                      {new Date(project.updatedAt).toLocaleString(locale === 'ar' ? 'ar-EG' : 'en-US')}
-=======
+
                 {/* Totals section or other UI can continue here as per your design... */}
               </CardContent>
             </Card>
@@ -1459,40 +1012,8 @@
                         value={offerMessage}
                         onChange={(e) => setOfferMessage(e.target.value)}
                       />
->>>>>>> 7a1b15a3
-                    </div>
-
-<<<<<<< HEAD
-                <div className="flex items-center gap-2 pt-2">
-                  <Button variant="outline" onClick={back} className="inline-flex items-center gap-2">
-                    {locale === 'ar' ? 'رجوع' : 'Back'} <ArrowRight className="w-4 h-4" />
-                  </Button>
-                  <Button variant="secondary" onClick={handleEdit} className="inline-flex items-center gap-2">
-                    <Edit3 className="w-4 h-4" /> {locale === 'ar' ? 'تعديل المشروع' : 'Edit project'}
-                  </Button>
-                </div>
-              </CardContent>
-            </Card>
-
-            <div className="space-+4">
-              {isVendor ? (
-                <>
-                  <Card>
-                    <CardHeader>
-                      <CardTitle>
-                        {project?.customerName || project?.userName || project?.user?.name
-                          ? locale === 'ar'
-                            ? 'صاحب الطلب'
-                            : 'Customer'
-                          : locale === 'ar'
-                          ? 'تفاصيل'
-                          : 'Details'}
-                      </CardTitle>
-                    </CardHeader>
-                    <CardContent>
-                      <div className="text-sm mb-3">
-                        {project?.customerName || project?.userName || project?.user?.name || (locale === 'ar' ? 'غير معروف' : 'Unknown')}
-=======
+                    </div>
+
                     <div className="grid grid-cols-2 gap-2">
                       <Button
                         disabled={(() => {
@@ -1542,24 +1063,10 @@
                         {locale === 'ar'
                           ? 'أدخل ملاحظة التسليم وروابط الملفات إن وجدت (اختياري).'
                           : 'Provide a delivery note and any file links (optional).'}
->>>>>>> 7a1b15a3
                       </div>
                       <div className="flex gap-2">
                         <Button
-<<<<<<< HEAD
-                          variant="outline"
-                          size="sm"
-                          className="w-full"
-                          onClick={() =>
-                            openChatWithMerchant(
-                              String(project.customerId),
-                              project?.customerName || project?.userName || project?.user?.name,
-                            )
-                          }
-                        >
-                          <MessageCircle className="w-4 h-4 mr-2" />
-                          {locale === 'ar' ? 'مراسلة العميل' : 'Message Customer'}
-=======
+
                           className="bg-blue-600 hover:bg-blue-700"
                           onClick={async () => {
                             try {
@@ -1616,235 +1123,11 @@
                           }}
                         >
                           {locale === 'ar' ? 'تسليم الآن' : 'Deliver now'}
->>>>>>> 7a1b15a3
                         </Button>
                       </div>
                     </CardContent>
                   </Card>
-<<<<<<< HEAD
-
-                  <Card>
-                    <CardHeader>
-                      <CardTitle>
-                        {isEditing
-                          ? locale === 'ar'
-                            ? 'تعديل عرضي'
-                            : 'Edit My Offer'
-                          : hasSubmitted
-                          ? locale === 'ar'
-                            ? 'تم الإرسال'
-                            : 'Submitted'
-                          : locale === 'ar'
-                          ? 'تقديم عرض'
-                          : 'Submit Proposal'}
-                      </CardTitle>
-                    </CardHeader>
-                    <CardContent className="space-y-3">
-                      {hasSubmitted && !isEditing ? (
-                        <div className="space-y-3 text-sm">
-                          {myProposal && (
-                            <>
-                              <div className="flex items-center justify-between">
-                                <span className="text-muted-foreground">
-                                  {locale === 'ar' ? 'السعر المقدم' : 'Submitted Price'}
-                                </span>
-                                <span className="font-semibold">
-                                  {currency} {formatMoney(Number(myProposal?.price || 0))}
-                                </span>
-                              </div>
-                              <div className="flex items-center justify-between">
-                                <span className="text-muted-foreground">{locale === 'ar' ? 'الأيام' : 'Days'}</span>
-                                <span className="font-semibold">{Number(myProposal?.days || 0)}</span>
-                              </div>
-                              {!!myProposal?.message && (
-                                <div className="text-muted-foreground whitespace-pre-wrap">{myProposal.message}</div>
-                              )}
-                            </>
-                          )}
-                          <div className="pt-2">
-                            <Button className="w-full" variant="outline" disabled>
-                              {locale === 'ar' ? 'تعديل عرضي' : 'Edit my offer'}
-                            </Button>
-                          </div>
-                        </div>
-                      ) : (
-                        <div>
-                          <div className="grid gap-2">
-                            <label className="text-sm">{locale === 'ar' ? 'السعر المطلوب' : 'Your Price'}</label>
-                            <Input
-                              type="number"
-                              inputMode="decimal"
-                              min={0}
-                              placeholder={
-                                locale === 'ar'
-                                  ? 'أدخل السعر المطلوب بالريال السعودي'
-                                  : 'Enter your price in SAR'
-                              }
-                              value={offerPrice}
-                              onChange={(e) => setOfferPrice(e.target.value)}
-                            />
-                            {(() => {
-                              const v = Number(offerPrice);
-                              const invalid = offerPrice !== '' && (!isFinite(v) || v <= 0);
-                              if (invalid) {
-                                return (
-                                  <span className="text-xs text-red-600">
-                                    {locale === 'ar'
-                                      ? 'يجب إدخال سعر صحيح أكبر من صفر'
-                                      : 'Please enter a valid price greater than zero'}
-                                  </span>
-                                );
-                              }
-                              return (
-                                <span className="text-xs text-muted-foreground">
-                                  {locale === 'ar'
-                                    ? 'يمكنك تقديم أي سعر تراه مناسباً لتنفيذ هذا المشروع'
-                                    : 'You can offer any price you see fit for this project'}
-                                </span>
-                              );
-                            })()}
-                          </div>
-
-                          <div className="grid gap-2">
-                            <label className="text-sm">
-                              {locale === 'ar' ? 'المدة المطلوبة (أيام)' : 'Required Duration (days)'}
-                            </label>
-                            <Input
-                              type="number"
-                              inputMode="numeric"
-                              min={1}
-                              placeholder={
-                                Number(project?.days) > 0
-                                  ? locale === 'ar'
-                                    ? 'أدخل عدد الأيام المطلوبة لإنجاز المشروع'
-                                    : 'Enter number of days needed to complete the project'
-                                  : locale === 'ar'
-                                  ? 'أدخل عدد الأيام المطلوبة لإنجاز المشروع'
-                                  : 'Enter number of days needed to complete the project'
-                              }
-                              value={offerDays}
-                              onChange={(e) => setOfferDays(e.target.value)}
-                            />
-                            {(() => {
-                              const v = Number(offerDays);
-                              const maxD = Number(project?.days) > 0 ? Number(project?.days) : Infinity;
-                              const invalid = offerDays !== '' && (!Number.isFinite(v) || v < 1);
-                              if (invalid) {
-                                return (
-                                  <span className="text-xs text-red-600">
-                                    {Number.isFinite(maxD)
-                                      ? locale === 'ar'
-                                        ? 'يجب إدخال عدد أيام صحيح لا يقل عن 1'
-                                        : `Days must be between 1 and ${maxD}`
-                                      : locale === 'ar'
-                                      ? 'عدد الأيام يجب ألا يقل عن 1'
-                                      : 'Days must be at least 1'}
-                                  </span>
-                                );
-                              }
-                              return (
-                                <span className="text-xs text-muted-foreground">
-                                  {Number(project?.days) > 0
-                                    ? locale === 'ar'
-                                      ? 'حدد المدة الزمنية التي تحتاجها لإنجاز المشروع بجودة عالية'
-                                      : 'Set the time duration you need to complete the project with high quality'
-                                    : locale === 'ar'
-                                    ? 'حدد المدة الزمنية التي تحتاجها لإنجاز المشروع بجودة عالية'
-                                    : 'Set the time duration you need to complete the project with high quality'}
-                                </span>
-                              );
-                            })()}
-                          </div>
-
-                          <div className="grid gap-2">
-                            <label className="text-sm">{locale === 'ar' ? 'رسالة' : 'Message'}</label>
-                            <Textarea
-                              rows={4}
-                              placeholder={
-                                locale === 'ar'
-                                  ? 'عرّف بنفسك وقدّم تفاصيل العرض'
-                                  : 'Introduce yourself and provide details of your offer'
-                              }
-                              value={offerMessage}
-                              onChange={(e) => setOfferMessage(e.target.value)}
-                            />
-                          </div>
-
-                          <div className="grid grid-cols-2 gap-2">
-                            <Button
-                              disabled={(() => {
-                                if (saving || hasSubmitted) return true;
-                                const vP = Number(offerPrice);
-                                const vD = Number(offerDays);
-                                const validP = offerPrice !== '' && isFinite(vP) && vP > 0;
-                                const validD = offerDays !== '' && Number.isFinite(vD) && vD >= 1;
-                                return !(validP && validD);
-                              })()}
-                              onClick={() => {
-                                (async () => {
-                                  try {
-                                    setSaving(true);
-                                    if (!project) return;
-                                    const vP = Number(offerPrice);
-                                    const vD = Number(offerDays);
-                                    const res = await createBid(String(project.id), {
-                                      price: vP,
-                                      days: vD,
-                                      message: offerMessage,
-                                    });
-                                    if (res.ok) {
-                                      const r = await getProjectBids(String(project.id));
-                                      if (r.ok && Array.isArray(r.data)) setProposals(r.data as BidDto[]);
-                                      setOfferPrice('');
-                                      setOfferDays('');
-                                      setOfferMessage('');
-                                      setHasSubmitted(true);
-                                      Swal.fire({
-                                        icon: 'success',
-                                        title: locale === 'ar' ? 'تم إرسال العرض' : 'Proposal submitted',
-                                        timer: 1600,
-                                        showConfirmButton: false,
-                                      });
-                                    }
-                                  } finally {
-                                    setSaving(false);
-                                  }
-                                })();
-                              }}
-                            >
-                              <Send className="mr-2 h-4 w-4" />{' '}
-                              {saving
-                                ? locale === 'ar'
-                                  ? 'جارٍ الحفظ...'
-                                  : 'Saving...'
-                                : isEditing
-                                ? locale === 'ar'
-                                  ? 'حفظ التعديلات'
-                                  : 'Save Changes'
-                                : locale === 'ar'
-                                ? 'إرسال العرض'
-                                : 'Send Proposal'}
-                            </Button>
-                          </div>
-                        </div>
-                      )}
-                    </CardContent>
-                  </Card>
-                </>
-              ) : (
-                <Card>
-                  <CardContent className="p-6 space-y-4">
-                    <div className="flex items-center justify-between">
-                      <h2 className="text-lg font-semibold">
-                        {locale === 'ar' ? 'عروض مقدّمة' : 'Submitted Proposals'}
-                      </h2>
-                      <Badge variant="outline">{proposals.length}</Badge>
-                    </div>
-                    {proposals.length === 0 ? (
-                      <div className="text-sm text-muted-foreground">
-                        {locale === 'ar' ? 'لا توجد عروض حتى الآن.' : 'No proposals yet.'}
-                      </div>
-=======
+
                 )}
               </>
             ) : (
@@ -1975,44 +1258,13 @@
                     </div>
                     {proposals.length === 0 ? (
                       <div className="text-sm text-muted-foreground">{locale === 'ar' ? 'لا توجد عروض حتى الآن.' : 'No proposals yet.'}</div>
->>>>>>> 7a1b15a3
                     ) : (
                       <div className="space-y-4">
                         {proposals.map((pp: any, idx: number) => (
                           <Card key={pp.id || `proposal-${idx}`} className="hover:shadow-md transition-shadow">
                             <CardContent className="p-4">
                               <div className="flex items-start justify-between mb-3">
-<<<<<<< HEAD
-                                <div className="space-y-1">
-                                  <div className="flex items-center gap-2">
-                                    <h4 className="font-semibold text-base">
-                                      {pp.merchantName || (locale === 'ar' ? 'تاجر' : 'Merchant')}
-                                    </h4>
-                                    <Badge
-                                      variant={
-                                        pp.status === 'accepted'
-                                          ? 'secondary'
-                                          : pp.status === 'rejected'
-                                          ? 'destructive'
-                                          : 'outline'
-                                      }
-                                      className="text-xs"
-                                    >
-                                      {locale === 'ar'
-                                        ? pp.status === 'pending'
-                                          ? 'معلق'
-                                          : pp.status === 'accepted'
-                                          ? 'مقبول'
-                                          : 'مرفوض'
-                                        : pp.status}
-                                    </Badge>
-                                  </div>
-                                  {pp.createdAt && (
-                                    <p className="text-xs text-muted-foreground">
-                                      {locale === 'ar' ? 'تاريخ التقديم: ' : 'Submitted: '}
-                                      {new Date(pp.createdAt).toLocaleDateString(locale === 'ar' ? 'ar-EG' : 'en-US')}
-                                    </p>
-=======
+
                                 <div className="flex items-start gap-3">
                                   {/* Merchant Avatar (image if provided, otherwise initials) */}
                                   {pp.merchantProfilePicture ? (
@@ -2025,7 +1277,6 @@
                                     <div className="w-12 h-12 rounded-full bg-primary/10 flex items-center justify-center text-primary font-semibold">
                                       {pp.merchantName ? pp.merchantName.split(' ').map((n: string) => n[0]).join('').toUpperCase().slice(0, 2) : 'M'}
                                     </div>
->>>>>>> 7a1b15a3
                                   )}
 
                                   <div className="space-y-1 flex-1">
@@ -2082,25 +1333,15 @@
 
                               <div className="grid grid-cols-2 gap-4 mb-3">
                                 <div className="text-center p-3 bg-primary/5 rounded-lg">
-<<<<<<< HEAD
-                                  <div className="text-xs text-muted-foreground mb-1">
-                                    {locale === 'ar' ? 'السعر المعروض' : 'Offered Price'}
-                                  </div>
-=======
+
                                   <div className="text-xs text-muted-foreground mb-1">{locale === 'ar' ? 'السعر المعروض' : 'Offered Price'}</div>
->>>>>>> 7a1b15a3
                                   <div className="text-lg font-bold text-primary">
                                     {currency} {Number(pp.price || 0).toLocaleString(locale === 'ar' ? 'ar-EG' : 'en-US')}
                                   </div>
                                 </div>
                                 <div className="text-center p-3 bg-muted/30 rounded-lg">
-<<<<<<< HEAD
-                                  <div className="text-xs text-muted-foreground mb-1">
-                                    {locale === 'ar' ? 'مدة التنفيذ' : 'Duration'}
-                                  </div>
-=======
+
                                   <div className="text-xs text-muted-foreground mb-1">{locale === 'ar' ? 'مدة التنفيذ' : 'Duration'}</div>
->>>>>>> 7a1b15a3
                                   <div className="text-lg font-bold">
                                     {Number(pp.days || 0)} {locale === 'ar' ? 'يوم' : 'days'}
                                   </div>
@@ -2109,13 +1350,9 @@
 
                               {pp.message && (
                                 <div className="mb-3">
-<<<<<<< HEAD
-                                  <div className="text-xs text-muted-foreground mb-1">
-                                    {locale === 'ar' ? 'رسالة التاجر:' : 'Merchant message:'}
-                                  </div>
-=======
+
                                   <div className="text-xs text-muted-foreground mb-1">{locale === 'ar' ? 'رسالة التاجر:' : 'Merchant message:'}</div>
->>>>>>> 7a1b15a3
+
                                   <div className="text-sm bg-muted/20 rounded-lg p-3 border-l-4 border-primary/20">
                                     {pp.message}
                                   </div>
@@ -2127,17 +1364,13 @@
                                   variant="outline"
                                   size="sm"
                                   className="inline-flex items-center gap-2"
-<<<<<<< HEAD
-                                  onClick={() =>
-                                    openChatWithMerchant(String(pp.merchantId || ''), String(pp.merchantName || ''))
-                                  }
-=======
+
                                   onClick={() => openChatWithMerchant(
                                     String(pp.merchantId || ''),
                                     String(pp.merchantName || ''),
                                     pp.merchantProfilePicture || ''
                                   )}
->>>>>>> 7a1b15a3
+
                                 >
                                   <MessageCircle className="w-4 h-4" />
                                   {locale === 'ar' ? 'مراسلة التاجر' : 'Chat with merchant'}
